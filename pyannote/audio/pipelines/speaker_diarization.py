# The MIT License (MIT)
#
# Copyright (c) 2021- CNRS
#
# Permission is hereby granted, free of charge, to any person obtaining a copy
# of this software and associated documentation files (the "Software"), to deal
# in the Software without restriction, including without limitation the rights
# to use, copy, modify, merge, publish, distribute, sublicense, and/or sell
# copies of the Software, and to permit persons to whom the Software is
# furnished to do so, subject to the following conditions:
#
# The above copyright notice and this permission notice shall be included in
# all copies or substantial portions of the Software.
#
# THE SOFTWARE IS PROVIDED "AS IS", WITHOUT WARRANTY OF ANY KIND, EXPRESS OR
# IMPLIED, INCLUDING BUT NOT LIMITED TO THE WARRANTIES OF MERCHANTABILITY,
# FITNESS FOR A PARTICULAR PURPOSE AND NONINFRINGEMENT. IN NO EVENT SHALL THE
# AUTHORS OR COPYRIGHT HOLDERS BE LIABLE FOR ANY CLAIM, DAMAGES OR OTHER
# LIABILITY, WHETHER IN AN ACTION OF CONTRACT, TORT OR OTHERWISE, ARISING FROM,
# OUT OF OR IN CONNECTION WITH THE SOFTWARE OR THE USE OR OTHER DEALINGS IN THE
# SOFTWARE.

"""Speaker diarization pipelines"""

import functools
import itertools
import math
import textwrap
import warnings
from typing import Callable, Mapping, Optional, Text, Union

import numpy as np
import torch
from einops import rearrange
from pyannote.core import Annotation, SlidingWindowFeature
from pyannote.metrics.diarization import GreedyDiarizationErrorRate
from pyannote.pipeline.parameter import ParamDict, Uniform

from pyannote.audio import Audio, Inference, Model, Pipeline
from pyannote.audio.core.io import AudioFile
from pyannote.audio.pipelines.clustering import Clustering
from pyannote.audio.pipelines.speaker_verification import PretrainedSpeakerEmbedding
from pyannote.audio.pipelines.utils import (
    PipelineModel,
    SpeakerDiarizationMixin,
    get_model,
)
from pyannote.audio.pipelines.utils.diarization import set_num_speakers
from pyannote.audio.utils.signal import binarize


def batchify(iterable, batch_size: int = 32, fillvalue=None):
    """Batchify iterable"""
    # batchify('ABCDEFG', 3) --> ['A', 'B', 'C']  ['D', 'E', 'F']  [G, ]
    args = [iter(iterable)] * batch_size
    return itertools.zip_longest(*args, fillvalue=fillvalue)


class SpeakerDiarization(SpeakerDiarizationMixin, Pipeline):
    """Speaker diarization pipeline

    Parameters
    ----------
    segmentation : Model, str, or dict, optional
        Pretrained segmentation model. Defaults to "pyannote/segmentation@2022.07".
        See pyannote.audio.pipelines.utils.get_model for supported format.
    segmentation_step: float, optional
        The segmentation model is applied on a window sliding over the whole audio file.
        `segmentation_step` controls the step of this window, provided as a ratio of its
        duration. Defaults to 0.1 (i.e. 90% overlap between two consecuive windows).
    embedding : Model, str, or dict, optional
        Pretrained embedding model. Defaults to "pyannote/embedding@2022.07".
        See pyannote.audio.pipelines.utils.get_model for supported format.
    embedding_exclude_overlap : bool, optional
        Exclude overlapping speech regions when extracting embeddings.
        Defaults (False) to use the whole speech.
    clustering : str, optional
        Clustering algorithm. See pyannote.audio.pipelines.clustering.Clustering
        for available options. Defaults to "AgglomerativeClustering".
    segmentation_batch_size : int, optional
        Batch size used for speaker segmentation. Defaults to 1.
    embedding_batch_size : int, optional
        Batch size used for speaker embedding. Defaults to 1.
    der_variant : dict, optional
        Optimize for a variant of diarization error rate.
        Defaults to {"collar": 0.0, "skip_overlap": False}. This is used in `get_metric`
        when instantiating the metric: GreedyDiarizationErrorRate(**der_variant).
    use_auth_token : str, optional
        When loading private huggingface.co models, set `use_auth_token`
        to True or to a string containing your hugginface.co authentication
        token that can be obtained by running `huggingface-cli login`

    Usage
    -----
    # perform (unconstrained) diarization
    >>> diarization = pipeline("/path/to/audio.wav")

    # perform diarization, targetting exactly 4 speakers
    >>> diarization = pipeline("/path/to/audio.wav", num_speakers=4)

    # perform diarization, with at least 2 speakers and at most 10 speakers
    >>> diarization = pipeline("/path/to/audio.wav", min_speakers=2, max_speakers=10)

    # perform diarization and get one representative embedding per speaker
    >>> diarization, embeddings = pipeline("/path/to/audio.wav", return_embeddings=True)
    >>> for s, speaker in enumerate(diarization.labels()):
    ...     # embeddings[s] is the embedding of speaker `speaker`

    Hyper-parameters
    ----------------
    segmentation.threshold
    segmentation.min_duration_off
    clustering.???
    """

    def __init__(
        self,
        segmentation: PipelineModel = "pyannote/segmentation@2022.07",
        segmentation_step: float = 0.1,
        embedding: PipelineModel = "speechbrain/spkrec-ecapa-voxceleb@5c0be3875fda05e81f3c004ed8c7c06be308de1e",
        embedding_exclude_overlap: bool = False,
        clustering: str = "AgglomerativeClustering",
        embedding_batch_size: int = 1,
        segmentation_batch_size: int = 1,
        der_variant: Optional[dict] = None,
        use_auth_token: Union[Text, None] = None,
    ):
        super().__init__()

        self.segmentation_model = segmentation
        model: Model = get_model(segmentation, use_auth_token=use_auth_token)

        self.segmentation_step = segmentation_step

        self.embedding = embedding
        self.total_parameters = sum(param.numel() for param in model.parameters())

        self.trainable_parameters = sum(
            p.numel() for p in model.parameters() if p.requires_grad
        )
        self.embedding_batch_size = embedding_batch_size
        self.embedding_exclude_overlap = embedding_exclude_overlap
        self.klustering = clustering

        self.der_variant = der_variant or {"collar": 0.0, "skip_overlap": False}

        segmentation_duration = model.specifications.duration
        self._segmentation = Inference(
            model,
            duration=segmentation_duration,
            step=self.segmentation_step * segmentation_duration,
            skip_aggregation=True,
            batch_size=segmentation_batch_size,
        )

        if self._segmentation.model.specifications.powerset:
            self.segmentation = ParamDict(
                min_duration_off=Uniform(0.0, 1.0),
            )

        else:
            self.segmentation = ParamDict(
                threshold=Uniform(0.1, 0.9),
                min_duration_off=Uniform(0.0, 1.0),
            )

        if self.klustering == "OracleClustering":
            metric = "not_applicable"

        else:
            self._embedding = PretrainedSpeakerEmbedding(
                self.embedding, use_auth_token=use_auth_token
            )
            self._audio = Audio(sample_rate=self._embedding.sample_rate, mono="downmix")
            metric = self._embedding.metric

        try:
            Klustering = Clustering[clustering]
        except KeyError:
            raise ValueError(
                f'clustering must be one of [{", ".join(list(Clustering.__members__))}]'
            )
        self.clustering = Klustering.value(metric=metric)

        self._expects_num_speakers = self.clustering.expects_num_clusters

    @property
    def number_parameters(self) -> dict:
        return {
            "total_parameters": self.total_parameters,
            "trainable_parameters": self.trainable_parameters,
        }

    @property
    def segmentation_batch_size(self) -> int:
        return self._segmentation.batch_size

    @segmentation_batch_size.setter
    def segmentation_batch_size(self, batch_size: int):
        self._segmentation.batch_size = batch_size

    def default_parameters(self):
        raise NotImplementedError()

    def classes(self):
        speaker = 0
        while True:
            yield f"SPEAKER_{speaker:02d}"
            speaker += 1

    @property
    def CACHED_SEGMENTATION(self):
        return "training_cache/segmentation"

    def get_segmentations(self, file, hook=None) -> SlidingWindowFeature:
        """Apply segmentation model

        Parameter
        ---------
        file : AudioFile
        hook : Optional[Callable]

        Returns
        -------
        segmentations : (num_chunks, num_frames, num_speakers) SlidingWindowFeature
        """

        if hook is not None:
            hook = functools.partial(hook, "segmentation", None)

        if self.training:
            if self.CACHED_SEGMENTATION in file:
                segmentations = file[self.CACHED_SEGMENTATION]
            else:
                segmentations = self._segmentation(file, hook=hook)
                file[self.CACHED_SEGMENTATION] = segmentations
        else:
            segmentations: SlidingWindowFeature = self._segmentation(file, hook=hook)

        return segmentations

    def get_embeddings(
        self,
        file,
        binary_segmentations: SlidingWindowFeature,
        exclude_overlap: bool = False,
        hook: Optional[Callable] = None,
    ):
        """Extract embeddings for each (chunk, speaker) pair

        Parameters
        ----------
        file : AudioFile
        binary_segmentations : (num_chunks, num_frames, num_speakers) SlidingWindowFeature
            Binarized segmentation.
        exclude_overlap : bool, optional
            Exclude overlapping speech regions when extracting embeddings.
            In case non-overlapping speech is too short, use the whole speech.
        hook: Optional[Callable]
            Called during embeddings after every batch to report the progress

        Returns
        -------
        embeddings : (num_chunks, num_speakers, dimension) array
        """

        # when optimizing the hyper-parameters of this pipeline with frozen
        # "segmentation.threshold", one can reuse the embeddings from the first trial,
        # bringing a massive speed up to the optimization process (and hence allowing to use
        # a larger search space).
        if self.training:
            # we only re-use embeddings if they were extracted based on the same value of the
            # "segmentation.threshold" hyperparameter or if the segmentation model relies on
            # `powerset` mode
            cache = file.get("training_cache/embeddings", dict())
            if ("embeddings" in cache) and (
                self._segmentation.model.specifications.powerset
                or (cache["segmentation.threshold"] == self.segmentation.threshold)
            ):
                return cache["embeddings"]

        duration = binary_segmentations.sliding_window.duration
        num_chunks, num_frames, num_speakers = binary_segmentations.data.shape

        if exclude_overlap:
            # minimum number of samples needed to extract an embedding
            # (a lower number of samples would result in an error)
            min_num_samples = self._embedding.min_num_samples

            # corresponding minimum number of frames
            num_samples = duration * self._embedding.sample_rate
            min_num_frames = math.ceil(num_frames * min_num_samples / num_samples)

            # zero-out frames with overlapping speech
            clean_frames = 1.0 * (
                np.sum(binary_segmentations.data, axis=2, keepdims=True) < 2
            )
            clean_segmentations = SlidingWindowFeature(
                binary_segmentations.data * clean_frames,
                binary_segmentations.sliding_window,
            )

        else:
            min_num_frames = -1
            clean_segmentations = SlidingWindowFeature(
                binary_segmentations.data, binary_segmentations.sliding_window
            )

        def iter_waveform_and_mask():
            for (chunk, masks), (_, clean_masks) in zip(
                binary_segmentations, clean_segmentations
            ):
                # chunk: Segment(t, t + duration)
                # masks: (num_frames, local_num_speakers) np.ndarray

                waveform, _ = self._audio.crop(
                    file,
                    chunk,
                    duration=duration,
                    mode="pad",
                )
                # waveform: (1, num_samples) torch.Tensor

                # mask may contain NaN (in case of partial stitching)
                masks = np.nan_to_num(masks, nan=0.0).astype(np.float32)
                clean_masks = np.nan_to_num(clean_masks, nan=0.0).astype(np.float32)

                for mask, clean_mask in zip(masks.T, clean_masks.T):
                    # mask: (num_frames, ) np.ndarray

                    if np.sum(clean_mask) > min_num_frames:
                        used_mask = clean_mask
                    else:
                        used_mask = mask

                    yield waveform[None], torch.from_numpy(used_mask)[None]
                    # w: (1, 1, num_samples) torch.Tensor
                    # m: (1, num_frames) torch.Tensor

        batches = batchify(
            iter_waveform_and_mask(),
            batch_size=self.embedding_batch_size,
            fillvalue=(None, None),
        )

        batch_count = math.ceil(num_chunks * num_speakers / self.embedding_batch_size)

        embedding_batches = []

        if hook is not None:
            hook("embeddings", None, total=batch_count, completed=0)

        for i, batch in enumerate(batches, 1):
            waveforms, masks = zip(*filter(lambda b: b[0] is not None, batch))

            waveform_batch = torch.vstack(waveforms)
            # (batch_size, 1, num_samples) torch.Tensor

            mask_batch = torch.vstack(masks)
            # (batch_size, num_frames) torch.Tensor

            embedding_batch: np.ndarray = self._embedding(
                waveform_batch, masks=mask_batch
            )
            # (batch_size, dimension) np.ndarray

            embedding_batches.append(embedding_batch)

            if hook is not None:
                hook("embeddings", embedding_batch, total=batch_count, completed=i)

        embedding_batches = np.vstack(embedding_batches)

        embeddings = rearrange(embedding_batches, "(c s) d -> c s d", c=num_chunks)

        # caching embeddings for subsequent trials
        # (see comments at the top of this method for more details)
        if self.training:
            if self._segmentation.model.specifications.powerset:
                file["training_cache/embeddings"] = {
                    "embeddings": embeddings,
                }
            else:
                file["training_cache/embeddings"] = {
                    "segmentation.threshold": self.segmentation.threshold,
                    "embeddings": embeddings,
                }

        return embeddings

    def reconstruct(
        self,
        segmentations: SlidingWindowFeature,
        hard_clusters: np.ndarray,
        count: SlidingWindowFeature,
    ) -> SlidingWindowFeature:
        """Build final discrete diarization out of clustered segmentation

        Parameters
        ----------
        segmentations : (num_chunks, num_frames, num_speakers) SlidingWindowFeature
            Raw speaker segmentation.
        hard_clusters : (num_chunks, num_speakers) array
            Output of clustering step.
        count : (total_num_frames, 1) SlidingWindowFeature
            Instantaneous number of active speakers.

        Returns
        -------
        discrete_diarization : SlidingWindowFeature
            Discrete (0s and 1s) diarization.
        """

        num_chunks, num_frames, local_num_speakers = segmentations.data.shape

        num_clusters = np.max(hard_clusters) + 1
        clustered_segmentations = np.nan * np.zeros(
            (num_chunks, num_frames, num_clusters)
        )

        for c, (cluster, (chunk, segmentation)) in enumerate(
            zip(hard_clusters, segmentations)
        ):
            # cluster is (local_num_speakers, )-shaped
            # segmentation is (num_frames, local_num_speakers)-shaped
            for k in np.unique(cluster):
                if k == -2:
                    continue

                # TODO: can we do better than this max here?
                clustered_segmentations[c, :, k] = np.max(
                    segmentation[:, cluster == k], axis=1
                )

        clustered_segmentations = SlidingWindowFeature(
            clustered_segmentations, segmentations.sliding_window
        )

        return self.to_diarization(clustered_segmentations, count)

    def apply(
        self,
        file: AudioFile,
        num_speakers: Optional[int] = None,
        min_speakers: Optional[int] = None,
        max_speakers: Optional[int] = None,
        return_embeddings: bool = False,
        hook: Optional[Callable] = None,
    ) -> Annotation:
        """Apply speaker diarization

        Parameters
        ----------
        file : AudioFile
            Processed file.
        num_speakers : int, optional
            Number of speakers, when known.
        min_speakers : int, optional
            Minimum number of speakers. Has no effect when `num_speakers` is provided.
        max_speakers : int, optional
            Maximum number of speakers. Has no effect when `num_speakers` is provided.
        return_embeddings : bool, optional
            Return representative speaker embeddings.
        hook : callable, optional
            Callback called after each major steps of the pipeline as follows:
                hook(step_name,      # human-readable name of current step
                     step_artefact,  # artifact generated by current step
                     file=file)      # file being processed
            Time-consuming steps call `hook` multiple times with the same `step_name`
            and additional `completed` and `total` keyword arguments usable to track
            progress of current step.

        Returns
        -------
        diarization : Annotation
            Speaker diarization
        embeddings : np.array, optional
            Representative speaker embeddings such that `embeddings[i]` is the
            speaker embedding for i-th speaker in diarization.labels().
            Only returned when `return_embeddings` is True.
        """

        # setup hook (e.g. for debugging purposes)
        hook = self.setup_hook(file, hook=hook)

        num_speakers, min_speakers, max_speakers = set_num_speakers(
            num_speakers=num_speakers,
            min_speakers=min_speakers,
            max_speakers=max_speakers,
        )

        # when using KMeans clustering (or equivalent), the number of speakers must
        # be provided alongside the audio file. also, during pipeline training, we
        # infer the number of speakers from the reference annotation to avoid the
        # pipeline complaining about missing number of speakers.
        if self._expects_num_speakers and num_speakers is None:
            if isinstance(file, Mapping) and "annotation" in file:
                num_speakers = len(file["annotation"].labels())

            else:
                raise ValueError(
                    f"num_speakers must be provided when using {self.klustering} clustering"
                )

        segmentations = self.get_segmentations(file, hook=hook)
        hook("segmentation", segmentations)
        #   shape: (num_chunks, num_frames, local_num_speakers)
        num_chunks, num_frames, local_num_speakers = segmentations.data.shape

        # binarize segmentation
        if self._segmentation.model.specifications.powerset:
            binarized_segmentations = segmentations
        else:
            binarized_segmentations: SlidingWindowFeature = binarize(
                segmentations,
                onset=self.segmentation.threshold,
                initial_state=False,
            )

        # estimate frame-level number of instantaneous speakers
        count = self.speaker_count(
            binarized_segmentations,
            self._segmentation.model.receptive_field,
            warm_up=(0.0, 0.0),
        )
        hook("speaker_counting", count)
        #   shape: (num_frames, 1)
        #   dtype: int

        # exit early when no speaker is ever active
        if np.nanmax(count.data) == 0.0:
            diarization = Annotation(uri=file["uri"])
            if return_embeddings:
                return diarization, np.zeros((0, self._embedding.dimension))

            return diarization

        # skip speaker embedding extraction and clustering when only one speaker
        if not return_embeddings and max_speakers < 2:
            hard_clusters = np.zeros((num_chunks, local_num_speakers), dtype=np.int8)
            embeddings = None
            centroids = None

        else:
            # skip speaker embedding extraction with oracle clustering
            if self.klustering == "OracleClustering" and not return_embeddings:
                embeddings = None

            else:
                embeddings = self.get_embeddings(
                    file,
                    binarized_segmentations,
                    exclude_overlap=self.embedding_exclude_overlap,
                    hook=hook,
                )
                hook("embeddings", embeddings)
                #   shape: (num_chunks, local_num_speakers, dimension)

            hard_clusters, _, centroids = self.clustering(
                embeddings=embeddings,
                segmentations=binarized_segmentations,
                num_clusters=num_speakers,
                min_clusters=min_speakers,
                max_clusters=max_speakers,
                file=file,  # <== for oracle clustering
                frames=self._segmentation.model.receptive_field,  # <== for oracle clustering
            )
<<<<<<< HEAD
            hook("embeddings", embeddings)
            #   shape: (num_chunks, local_num_speakers, dimension)

        hard_clusters, soft_clusters, centroids = self.clustering(
            embeddings=embeddings,
            segmentations=binarized_segmentations,
            num_clusters=num_speakers,
            min_clusters=min_speakers,
            max_clusters=max_speakers,
            file=file,  # <== for oracle clustering
            frames=self._segmentation.model.receptive_field,  # <== for oracle clustering
        )
        # hard_clusters: (num_chunks, num_speakers)
        # centroids: (num_speakers, dimension)
=======
            # hard_clusters: (num_chunks, num_speakers)
            # centroids: (num_speakers, dimension)
>>>>>>> a39991b9

        # number of detected clusters is the number of different speakers
        num_different_speakers = np.max(hard_clusters) + 1

        # detected number of speakers can still be out of bounds
        # (specifically, lower than `min_speakers`), since there could be too few embeddings
        # to make enough clusters with a given minimum cluster size.
        if (
            num_different_speakers < min_speakers
            or num_different_speakers > max_speakers
        ):
            warnings.warn(
                textwrap.dedent(
                    f"""
                The detected number of speakers ({num_different_speakers}) is outside
                the given bounds [{min_speakers}, {max_speakers}]. This can happen if the
                given audio file is too short to contain {min_speakers} or more speakers.
                Try to lower the desired minimal number of speakers.
                """
                )
            )

        # during counting, we could possibly overcount the number of instantaneous
        # speakers due to segmentation errors, so we cap the maximum instantaneous number
        # of speakers by the `max_speakers` value
        count.data = np.minimum(count.data, max_speakers).astype(np.int8)

        # reconstruct discrete diarization from raw hard clusters

        # keep track of inactive speakers
        inactive_speakers = np.sum(binarized_segmentations.data, axis=1) == 0
        #   shape: (num_chunks, num_speakers)

        hard_clusters[inactive_speakers] = -2

        discrete_diarization = self.reconstruct(
            segmentations,
            hard_clusters,
            count,
        )

        hook("discrete_diarization", discrete_diarization)

        # convert to continuous diarization
        diarization = self.to_annotation(
            discrete_diarization,
            min_duration_on=0.0,
            min_duration_off=self.segmentation.min_duration_off,
        )
        diarization.uri = file["uri"]

        # at this point, `diarization` speaker labels are integers
        # from 0 to `num_speakers - 1`, aligned with `centroids` rows.

        if "annotation" in file and file["annotation"]:
            # when reference is available, use it to map hypothesized speakers
            # to reference speakers (this makes later error analysis easier
            # but does not modify the actual output of the diarization pipeline)
            _, mapping = self.optimal_mapping(
                file["annotation"], diarization, return_mapping=True
            )

            # in case there are more speakers in the hypothesis than in
            # the reference, those extra speakers are missing from `mapping`.
            # we add them back here
            mapping = {key: mapping.get(key, key) for key in diarization.labels()}

        else:
            # when reference is not available, rename hypothesized speakers
            # to human-readable SPEAKER_00, SPEAKER_01, ...
            mapping = {
                label: expected_label
                for label, expected_label in zip(diarization.labels(), self.classes())
            }

        diarization = diarization.rename_labels(mapping=mapping)

        # at this point, `diarization` speaker labels are strings (or mix of
        # strings and integers when reference is available and some hypothesis
        # speakers are not present in the reference)

        if not return_embeddings:
            return diarization

        # this can happen when we use OracleClustering
        if centroids is None:
            return diarization, None

        # The number of centroids may be smaller than the number of speakers
        # in the annotation. This can happen if the number of active speakers
        # obtained from `speaker_count` for some frames is larger than the number
        # of clusters obtained from `clustering`. In this case, we append zero embeddings
        # for extra speakers
        if len(diarization.labels()) > centroids.shape[0]:
            centroids = np.pad(
                centroids, ((0, len(diarization.labels()) - centroids.shape[0]), (0, 0))
            )

        # re-order centroids so that they match
        # the order given by diarization.labels()
        inverse_mapping = {label: index for index, label in mapping.items()}
        centroids = centroids[
            [inverse_mapping[label] for label in diarization.labels()]
        ]

        return diarization, centroids

    def get_metric(self) -> GreedyDiarizationErrorRate:
        return GreedyDiarizationErrorRate(**self.der_variant)<|MERGE_RESOLUTION|>--- conflicted
+++ resolved
@@ -182,8 +182,6 @@
             )
         self.clustering = Klustering.value(metric=metric)
 
-        self._expects_num_speakers = self.clustering.expects_num_clusters
-
     @property
     def number_parameters(self) -> dict:
         return {
@@ -565,25 +563,8 @@
                 file=file,  # <== for oracle clustering
                 frames=self._segmentation.model.receptive_field,  # <== for oracle clustering
             )
-<<<<<<< HEAD
-            hook("embeddings", embeddings)
-            #   shape: (num_chunks, local_num_speakers, dimension)
-
-        hard_clusters, soft_clusters, centroids = self.clustering(
-            embeddings=embeddings,
-            segmentations=binarized_segmentations,
-            num_clusters=num_speakers,
-            min_clusters=min_speakers,
-            max_clusters=max_speakers,
-            file=file,  # <== for oracle clustering
-            frames=self._segmentation.model.receptive_field,  # <== for oracle clustering
-        )
-        # hard_clusters: (num_chunks, num_speakers)
-        # centroids: (num_speakers, dimension)
-=======
             # hard_clusters: (num_chunks, num_speakers)
             # centroids: (num_speakers, dimension)
->>>>>>> a39991b9
 
         # number of detected clusters is the number of different speakers
         num_different_speakers = np.max(hard_clusters) + 1
